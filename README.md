# zerv-distrib



### Scope
Simple process load distribution in a Zerv Server cluster to improve responsiveness of the main Zerv socket application servers.


### pre-requisite
this relies on zerv-core and zerv-sync


### Principle
In order to free resources on the main socket servers (public facing application servers), zerv can easily distribute the load on the zerv cluster.
The main servers which the browser apps connect via the socket to execute api funtions and receive subscription data updates should always be responsive for a better user experience.
All processes that requires lots of processing or do not require an immediate response should be either:
- handled by other dedicated Zerv servers
- or main server should limit their number running at the same time to remain responsive.

A distributed environment also provide redundancy and can scale easily.


A process queue shares by the zerv cluster contains the processes to execute. 
When a decicated server is available, it will execute the process.
The server that initiates the process might wait for its completion as per requirements.

A process can use zerv notifications to communicate changes or return a result.

If server crashes during the process, another server will restart it or when the crashed server restarts.

### Example

On the server that needs to initiate a process thru a queue, create a function that submit a process and that could even wait for its completion.

```javascript
async function requestSfPermissionUpdate(tenantId, user) {

    const process = await zerv.submitProcess(tenantId, 'UpdateSfPermission', `tenant${tenantId}/${user.id}`,{tenantId, user});
    // check if we need to wait (if there is no permission let's wait for process to complete)
    // otherwise use the permission we already know then the new ones will be pushed over the network
    if (! await opportunityPermissionService.hasOpportunityPermissions(tenantId, user) ) {
        return zerv.waitForCompletion(process)
        .then(()=> 'done')
        .catch(err => {
            console.error(err);
            throw err;
        })
    }
    return 'started';
}
```

On the server that will consume this process (it could be the same as the server requester), you would need the following code to be run at the server launch.
Then the server will monitor the queur.

```javascript
function monitorQueue(serverId) {
    zerv.addProcessType('UpdateSfPermission', sfPermisionService.updateOpportunityPermissions, {
        gracePeriodInMins: 5, // if in 5 minutes the process did not come back, it must be crashed. it will restart by itself
    });
    zerv.monitorQueue(serverId, process.env.MAX_CAPACITY || 5);
}


function updateOpportunityPermissions(tenantId, processHandle, params) {
    processHandle.setProgressDescription(`working on the request sent by ${params.user}`);
    ...
    // when completed, the process must return the following params.
    return {
        data: null,  // here data could be returned if needed by the caller (means it is waiting for it)
        description: 'the process completed as expected' // describe how the process completed for logging purposes
    }
}
```

### Api

__monitorQueue(serverUnigName,capacity)__

This function launches the monitoring of the process queue by the current server.

capacity is key. the algorithm is currently simple. It limits the number of processes run by the server.

It depends on the server physical capacity. If the number is too high, the server could become unresponsive and take a while to recover.

__addProcessType(name, processImplementation, options)__

This function declares which process types are handle by the server that will be monitoring the queue.

the processImplementation receives an handle.
the handle is practical to update the process status visible in logs (setProgressDescription) and to test if the server is shutting down.

the process implementation must return an object with the following properties 
- {Object} data: data to return to the requester
- {String} description: message about its completion to show in logs.

The option is gracePeriodInMins. Be careful to provide a value high enough otherwise the server could restart the process before its completion, which could lead to saturating the server.

__submitProcess__

This function submits a new process with its parameters. The type must be declared by a monitoring server otherwise the process will never get executed.

Processes have a uniq name. If another process with the same name is submitted again while the first one is not completed, no other process is created.
The existing process is actually returned.

__waitForCompletion__

This function waits for the completion of a process.

Processes have a uniq name. If another process with the same name is submitted again while the first one is not completed, the new submission will use the existing process and wait for it to complete.
No other process is actually created.


### To Implement

- NO UNIT TESTS!!!!!
- implement shutdownServer, shutdownCluster which would do a graceful shutdown waiting for managed process and zerv api calls to complete to prevent corruption (very needed when releasing app version).
- currently queue is handled via a custom implementation using transaction row locks but it should use redis locking mechanism
- Should allow custom load balancing strategies (ex based on tenant restrictions, one tenant could have more allocated slot to run processes than another)
- large result should not be broadcasted but store in redis, and process should return a cursor id (similar to SF)
<<<<<<< HEAD
- have an option to restart a process a limited number of times if it crashes. Currently it will keep retrying. In theory developer should cache all exceptions in their implemented process. On the other hand, the infrastructure should restart down servers so there is little chance to go to infinite loop.
=======
- have an option to restart a process a limited number of time if it crashes. Currently it will keep retrying. In theory developer should cache all exceptions in their implemented process. On the other hand, the infrastructure should restart down servers so there is little chance to go to infinite loop.
>>>>>>> 4d28490c
- waitForCompletion could have a timeout to give up. Currently waitForCompletion will wait until the process completes even though it might have crashed and was restarted by a different server.

<|MERGE_RESOLUTION|>--- conflicted
+++ resolved
@@ -118,10 +118,5 @@
 - currently queue is handled via a custom implementation using transaction row locks but it should use redis locking mechanism
 - Should allow custom load balancing strategies (ex based on tenant restrictions, one tenant could have more allocated slot to run processes than another)
 - large result should not be broadcasted but store in redis, and process should return a cursor id (similar to SF)
-<<<<<<< HEAD
 - have an option to restart a process a limited number of times if it crashes. Currently it will keep retrying. In theory developer should cache all exceptions in their implemented process. On the other hand, the infrastructure should restart down servers so there is little chance to go to infinite loop.
-=======
-- have an option to restart a process a limited number of time if it crashes. Currently it will keep retrying. In theory developer should cache all exceptions in their implemented process. On the other hand, the infrastructure should restart down servers so there is little chance to go to infinite loop.
->>>>>>> 4d28490c
-- waitForCompletion could have a timeout to give up. Currently waitForCompletion will wait until the process completes even though it might have crashed and was restarted by a different server.
-
+- waitForCompletion could have a timeout to give up. Currently waitForCompletion will wait until the process completes even though it might have crashed and was restarted by a different server.